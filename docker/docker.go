--- conflicted
+++ resolved
@@ -938,26 +938,6 @@
 					break
 				}
 				statusMessages = append(statusMessages, status)
-<<<<<<< HEAD
-			}
-			isContainerPushed := false
-			for _, statusMessage := range statusMessages {
-				if len(strings.TrimSpace(statusMessage.Error)) != 0 {
-					errorMessageToDisplay := statusMessage.Error
-					if statusMessage.ErrorDetail != nil {
-						jsonMessage, _ := json.Marshal(statusMessage.ErrorDetail)
-						errorMessageToDisplay = string(jsonMessage)
-					}
-					s.logger.Errorln("Failed to push:", errorMessageToDisplay)
-					return 1, errors.New(errorMessageToDisplay)
-				}
-				if statusMessage.Aux != nil && statusMessage.Aux.Tag == tag {
-					s.logger.Println("Pushed container:", s.repository, tag, ",Digest:", statusMessage.Aux.Digest)
-					isContainerPushed = true
-				}
-
-			}
-=======
 			}
 			isContainerPushed := false
 			for _, statusMessage := range statusMessages {
@@ -977,7 +957,6 @@
 					isContainerPushed = true
 				}
 			}
->>>>>>> 6610763d
 			if !isContainerPushed {
 				s.logger.Errorln("Failed to push tag:", tag, "Please check log messages")
 				return 1, errors.New(NoPushConfirmationInStatus)
