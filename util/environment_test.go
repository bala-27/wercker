//   Copyright 2016 Wercker Holding BV
//
//   Licensed under the Apache License, Version 2.0 (the "License");
//   you may not use this file except in compliance with the License.
//   You may obtain a copy of the License at
//
//       http://www.apache.org/licenses/LICENSE-2.0
//
//   Unless required by applicable law or agreed to in writing, software
//   distributed under the License is distributed on an "AS IS" BASIS,
//   WITHOUT WARRANTIES OR CONDITIONS OF ANY KIND, either express or implied.
//   See the License for the specific language governing permissions and
//   limitations under the License.

package util

import (
	"testing"

	"github.com/stretchr/testify/suite"
)

type EnvironmentSuite struct {
	TestSuite
}

func (s *EnvironmentSuite) SetupTest() {
	s.TestSuite.SetupTest()
}

func TestEnvironmentSuite(t *testing.T) {
	suiteTester := new(EnvironmentSuite)
	suite.Run(t, suiteTester)
}

func (s *EnvironmentSuite) TestAddIfMissing() {
	env := NewEnvironment()
	env.AddIfMissing("foo", "bar")

	s.Equal(0, len(env.GetPassthru().Ordered()))
	s.Equal(0, len(env.GetHiddenPassthru().Ordered()))
	s.Equal(1, len(env.Ordered()))
	s.Equal("bar", env.Get("foo"))
}

func (s *EnvironmentSuite) TestAddIfMissingDoesNotClobber() {
	env := NewEnvironment("existing=original")
	env.AddIfMissing("existing", "overridden")

	s.Equal(0, len(env.GetPassthru().Ordered()))
	s.Equal(0, len(env.GetHiddenPassthru().Ordered()))
	s.Equal(1, len(env.Ordered()))
	s.Equal("original", env.Get("existing"))
}

func (s *EnvironmentSuite) TestPassThruProxyConfig() {
	env := NewEnvironment("http_proxy=proxy", "https_proxy=proxy", "no_proxy=noproxy", "HTTP_PROXY=proxy", "HTTPS_PROXY=proxy", "NO_PROXY=noproxy")
	env.PassThruProxyConfig()

	s.Equal(6, len(env.GetPassthru().Ordered()))
	s.Equal(0, len(env.GetHiddenPassthru().Ordered()))
	s.Equal(12, len(env.Ordered()))
	s.Equal("proxy", env.Get("http_proxy"))
	s.Equal("proxy", env.Get("https_proxy"))
	s.Equal("noproxy", env.Get("no_proxy"))
	s.Equal("proxy", env.Get("HTTP_PROXY"))
	s.Equal("proxy", env.Get("HTTPS_PROXY"))
	s.Equal("noproxy", env.Get("NO_PROXY"))
}

func (s *EnvironmentSuite) TestPassThruProxyConfigDoesNotClobber() {
	env := NewEnvironment("http_proxy=proxy", "https_proxy=proxy", "no_proxy=noproxy", "HTTP_PROXY=proxy", "HTTPS_PROXY=proxy", "NO_PROXY=noproxy",
		"X_http_proxy=xproxy", "X_https_proxy=xproxy", "X_no_proxy=xnoproxy", "X_HTTP_PROXY=xproxy", "X_HTTPS_PROXY=xproxy", "X_NO_PROXY=xnoproxy")
	env.PassThruProxyConfig()

	s.Equal(6, len(env.GetPassthru().Ordered()))
	s.Equal(0, len(env.GetHiddenPassthru().Ordered()))
	s.Equal(12, len(env.Ordered()))

	s.Equal("proxy", env.Get("http_proxy"))
	s.Equal("proxy", env.Get("https_proxy"))
	s.Equal("noproxy", env.Get("no_proxy"))
	s.Equal("proxy", env.Get("HTTP_PROXY"))
	s.Equal("proxy", env.Get("HTTPS_PROXY"))
	s.Equal("noproxy", env.Get("NO_PROXY"))

	s.Equal("xproxy", env.Get("X_http_proxy"))
	s.Equal("xproxy", env.Get("X_https_proxy"))
	s.Equal("xnoproxy", env.Get("X_no_proxy"))
	s.Equal("xproxy", env.Get("X_HTTP_PROXY"))
	s.Equal("xproxy", env.Get("X_HTTPS_PROXY"))
	s.Equal("xnoproxy", env.Get("X_NO_PROXY"))
}

func (s *EnvironmentSuite) TestPassthru() {
	env := NewEnvironment("X_PUBLIC=foo", "XXX_PRIVATE=bar", "NOT=included")
	s.Equal(1, len(env.GetPassthru().Ordered()))
	s.Equal(1, len(env.GetHiddenPassthru().Ordered()))
}

func (s *EnvironmentSuite) TestPassthruKeepsOrder() {
	env := NewEnvironment("X_fake1=val1", "X_fake2=val2", "X_fake3=$fake2")
	actual := env.GetPassthru()
	expected := []string{"fake1", "fake2", "fake3"}
	s.Equal(expected, actual.Order)
}
func (s *EnvironmentSuite) TestPassthruHiddenKeepsOrder() {
	env := NewEnvironment("XXX_fake1=val1", "XXX_fake2=val2", "XXX_fake3=$fake2")
	actual := env.GetHiddenPassthru()
	expected := []string{"fake1", "fake2", "fake3"}
	s.Equal(expected, actual.Order)
}

func (s *EnvironmentSuite) TestInterpolate() {
	env := NewEnvironment("PUBLIC=foo", "X_PRIVATE=zed", "XXX_OTHER=otter")
	env.Update(env.GetPassthru().Ordered())
	env.Hidden.Update(env.GetHiddenPassthru().Ordered())

	// this is impossible to set because the order the variables are applied is
	// defined by the caller
	//env.Update([][]string{[]string{"X_PUBLIC", "bar"}})
	//tt.Equal(env.Interpolate("$PUBLIC"), "foo", "Non-prefixed should alias any X_ prefixed vars.")
	s.Equal(env.Interpolate("${PUBLIC}"), "foo", "Alternate shell style vars should work.")

	// NB: stipping only works because we cann Update with the passthru
	// function above
	s.Equal(env.Interpolate("$PRIVATE"), "zed", "Xs should be stripped.")
	s.Equal(env.Interpolate("$OTHER"), "otter", "XXXs should be stripped.")
	s.Equal(env.Interpolate("one two $PUBLIC bar"), "one two foo bar", "interpolation should work in middle of string.")
}

func (s *EnvironmentSuite) TestOrdered() {
	env := NewEnvironment("PUBLIC=foo", "X_PRIVATE=zed")
	expected := [][]string{[]string{"PUBLIC", "foo"}, []string{"X_PRIVATE", "zed"}}
	s.Equal(env.Ordered(), expected)
}

func (s *EnvironmentSuite) TestExport() {
	env := NewEnvironment("PUBLIC=foo", "X_PRIVATE=zed")
	expected := []string{`export PUBLIC="foo"`, `export X_PRIVATE="zed"`}
<<<<<<< HEAD
	s.Equal(env.Export(false), expected)

	env = NewEnvironment("PUBLIC=foo$12", "PRIVATE=zed#23$67^ac_M.c-k>yx")
	expected = []string{`export PUBLIC='foo$12'`, `export PRIVATE='zed#23$67^ac_M.c-k>yx'`}
	s.Equal(expected, env.Export(true))

	env = NewEnvironment(`B1=$dollar`, `B2=dol$lar`, `B3=dollar$`)
	expected = []string{`export B1='$dollar'`, `export B2='dol$lar'`, `export B3='dollar$'`}
	s.Equal(expected, env.Export(true))

	env = NewEnvironment(`B1=!bang`, `B2=ban!g`, `B3=bang!`)
	expected = []string{`export B1='!bang'`, `export B2='ban!g'`, `export B3='bang!'`}
	s.Equal(expected, env.Export(true))

	env = NewEnvironment(`BS1=\backslash`, `BS2=back\slash`, `BS3=backslash\`)
	expected = []string{`export BS1='\backslash'`, `export BS2='back\slash'`, `export BS3='backslash\'`}
	s.Equal(expected, env.Export(true))

	env = NewEnvironment("BT1=`backtick", "BT2=back`tick", "BT3=backtick`")
	expected = []string{`export BT1='` + "`" + `backtick'`, `export BT2='back` + "`" + `tick'`, `export BT3='backtick` + "`" + `'`}
	s.Equal(expected, env.Export(true))
=======
	s.Equal(expected, env.Export())
}

func (s *EnvironmentSuite) TestExportBacktick() {
	env := NewEnvironment("BT1=`backtick", "BT2=back`tick", "BT3=backtick`")
	expected := []string{`export BT1="\` + "`" + `backtick"`, `export BT2="back\` + "`" + `tick"`, `export BT3="backtick\` + "`" + `"`}
	s.Equal(expected, env.Export())
}

func (s *EnvironmentSuite) TestExportBackslash() {
	env := NewEnvironment(`BS1=\backslash`, `BS2=back\slash`, `BS3=backslash\`)
	expected := []string{`export BS1="\\backslash"`, `export BS2="back\\slash"`, `export BS3="backslash\\"`}
	s.Equal(expected, env.Export())
>>>>>>> de4d1a1c
}

func (s *EnvironmentSuite) TestLoadFile() {
	env := NewEnvironment("PUBLIC=foo")
	expected := [][]string{
		[]string{"PUBLIC", "foo"},
		[]string{"A", "1"},
		[]string{"B", "2"},
		[]string{"C", "3"},
		[]string{"D", "4"},
		[]string{"E", "5"},
		[]string{"F", "6"},
		[]string{"G", "7"},
		[]string{"H", "8"},
		[]string{"I", "9"},
		[]string{"J", "Hello \"quotes\""},
		[]string{"K", ""},
		[]string{"L", "\n"},
		[]string{"M", `\"`},
		[]string{"N", `"`},
	}
	env.LoadFile("../tests/environment-test-load-file.env")
	s.Equal(15, len(env.Ordered()), "Should only load 8 valid lines.")
	s.Equal("foo", env.Get("PUBLIC"), "LoadFile should ignore keys already set in env.")
	s.Equal(expected, env.Ordered(), "LoadFile should maintain order.")
	s.Equal([]string{"PUBLIC", "A", "B", "C", "D", "E", "F", "G", "H", "I", "J", "K", "L", "M", "N"}, env.Order, "LoadFile should maintain ordered keys.")
}<|MERGE_RESOLUTION|>--- conflicted
+++ resolved
@@ -138,8 +138,7 @@
 func (s *EnvironmentSuite) TestExport() {
 	env := NewEnvironment("PUBLIC=foo", "X_PRIVATE=zed")
 	expected := []string{`export PUBLIC="foo"`, `export X_PRIVATE="zed"`}
-<<<<<<< HEAD
-	s.Equal(env.Export(false), expected)
+	s.Equal(expected, env.Export(false))
 
 	env = NewEnvironment("PUBLIC=foo$12", "PRIVATE=zed#23$67^ac_M.c-k>yx")
 	expected = []string{`export PUBLIC='foo$12'`, `export PRIVATE='zed#23$67^ac_M.c-k>yx'`}
@@ -160,8 +159,6 @@
 	env = NewEnvironment("BT1=`backtick", "BT2=back`tick", "BT3=backtick`")
 	expected = []string{`export BT1='` + "`" + `backtick'`, `export BT2='back` + "`" + `tick'`, `export BT3='backtick` + "`" + `'`}
 	s.Equal(expected, env.Export(true))
-=======
-	s.Equal(expected, env.Export())
 }
 
 func (s *EnvironmentSuite) TestExportBacktick() {
@@ -174,7 +171,6 @@
 	env := NewEnvironment(`BS1=\backslash`, `BS2=back\slash`, `BS3=backslash\`)
 	expected := []string{`export BS1="\\backslash"`, `export BS2="back\\slash"`, `export BS3="backslash\\"`}
 	s.Equal(expected, env.Export())
->>>>>>> de4d1a1c
 }
 
 func (s *EnvironmentSuite) TestLoadFile() {
